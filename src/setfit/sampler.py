--- conflicted
+++ resolved
@@ -1,9 +1,5 @@
-<<<<<<< HEAD
 from itertools import zip_longest
 from typing import Generator, Iterable, List, Optional
-=======
-from typing import Generator, Iterable, Iterator, List, Optional
->>>>>>> 67ddedcb
 
 import numpy as np
 from sentence_transformers import InputExample
@@ -140,19 +136,12 @@
             self.neg_index += 1
         return pairs
 
-<<<<<<< HEAD
     def __iter__(self):
         for pos_pair, neg_pair in zip_longest(self.get_positive_pairs(), self.get_negative_pairs()):
             if pos_pair is not None:
                 yield pos_pair
             if neg_pair is not None:
                 yield neg_pair
-=======
-    def __iter__(self) -> Iterator[InputExample]:
-        for pos_pair, neg_pair in zip(self.get_positive_pairs(), self.get_negative_pairs()):
-            yield pos_pair
-            yield neg_pair
->>>>>>> 67ddedcb
 
     def __len__(self) -> int:
         return self.len_pos_pairs + self.len_neg_pairs